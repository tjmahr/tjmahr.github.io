--- conflicted
+++ resolved
@@ -15,22 +15,13 @@
 minimal_mistakes_skin    : "default" # "air", "aqua", "contrast", "dark", "dirt", "neon", "mint", "plum", "sunrise"
 
 # Site Settings
-<<<<<<< HEAD
 locale                   : "en_US"
 title                    : "Higher Order Functions"
 title_separator          : "-"
 name                     : "Tristan Mahr"
 description              : "Blog and research notebook by an R programming enthusiast"
 url                      : "https://tjmahr.github.io" # the base hostname & protocol for your site e.g. "https://mmistakes.github.io"
-=======
-locale                   : "en-US"
-title                    : "Site Title"
-title_separator          : "-"
 subtitle                 : # site tagline that appears below site title in masthead
-name                     : "Your Name"
-description              : "An amazing website."
-url                      : # the base hostname & protocol for your site e.g. "https://mmistakes.github.io"
->>>>>>> 69edbfba
 baseurl                  : # the subpath of your site, e.g. "/blog"
 repository               : tjmahr/tjmahr.github.io
 teaser                   : # path of fallback teaser image, e.g. "/assets/images/500x300.png"
@@ -110,17 +101,11 @@
 analytics:
   provider               : "google" # false (default), "google", "google-universal", "custom"
   google:
-<<<<<<< HEAD
     tracking_id          : "UA-4913857-12"
-=======
-    tracking_id          :
     anonymize_ip         : # true, false (default)
->>>>>>> 69edbfba
-
 
 # Site Author
 author:
-<<<<<<< HEAD
   name             : "Tristan Mahr"
   avatar           : "/assets/images/bio-photo.jpg"
   bio              : "Language and data scientist"
@@ -149,55 +134,47 @@
   weibo            :
   xing             :
   youtube          :
-=======
-  name             : "Your Name"
-  avatar           : # path of avatar image, e.g. "/assets/images/bio-photo.jpg"
-  bio              : "I am an **amazing** person."
-  location         : "Somewhere"
-  email            :
-  links:
-    - label: "Email"
-      icon: "fas fa-fw fa-envelope-square"
-      # url: mailto:your.name@email.com
-    - label: "Website"
-      icon: "fas fa-fw fa-link"
-      # url: "https://your-website.com"
-    - label: "Twitter"
-      icon: "fab fa-fw fa-twitter-square"
-      # url: "https://twitter.com/"
-    - label: "Facebook"
-      icon: "fab fa-fw fa-facebook-square"
-      # url: "https://facebook.com/"
-    - label: "GitHub"
-      icon: "fab fa-fw fa-github"
-      # url: "https://github.com/"
-    - label: "Instagram"
-      icon: "fab fa-fw fa-instagram"
-      # url: "https://instagram.com/"
-
-# Site Footer
-footer:
-  links:
-    - label: "Twitter"
-      icon: "fab fa-fw fa-twitter-square"
-      # url:
-    - label: "Facebook"
-      icon: "fab fa-fw fa-facebook-square"
-      # url:
-    - label: "GitHub"
-      icon: "fab fa-fw fa-github"
-      # url:
-    - label: "GitLab"
-      icon: "fab fa-fw fa-gitlab"
-      # url:
-    - label: "Bitbucket"
-      icon: "fab fa-fw fa-bitbucket"
-      # url:
-    - label: "Instagram"
-      icon: "fab fa-fw fa-instagram"
-      # url:
->>>>>>> 69edbfba
-
+#   links:
+#     - label: "Email"
+#       icon: "fas fa-fw fa-envelope-square"
+#       # url: mailto:your.name@email.com
+#     - label: "Website"
+#       icon: "fas fa-fw fa-link"
+#       # url: "https://your-website.com"
+#     - label: "Twitter"
+#       icon: "fab fa-fw fa-twitter-square"
+#       # url: "https://twitter.com/"
+#     - label: "Facebook"
+#       icon: "fab fa-fw fa-facebook-square"
+#       # url: "https://facebook.com/"
+#     - label: "GitHub"
+#       icon: "fab fa-fw fa-github"
+#       # url: "https://github.com/"
+#     - label: "Instagram"
+#       icon: "fab fa-fw fa-instagram"
+#       # url: "https://instagram.com/"
+#
+# # Site Footer
+# footer:
+#   links:
+#     - label: "Twitter"
+#       icon: "fab fa-fw fa-twitter-square"
+#       # url:
+#     - label: "Facebook"
+#       icon: "fab fa-fw fa-facebook-square"
+#       # url:
+#     - label: "GitHub"
+#       icon: "fab fa-fw fa-github"
+#       # url:
+#     - label: "GitLab"
+#       icon: "fab fa-fw fa-gitlab"
+#       # url:
+#     - label: "Bitbucket"
+#       icon: "fab fa-fw fa-bitbucket"
+#       # url:
+#     - label: "Instagram"
+#       icon: "fab fa-fw fa-instagram"
+#       # url:
 
 # Reading Files
 include:
@@ -274,17 +251,9 @@
 permalink: /:categories/:title/
 paginate: 10 # amount of posts to show
 paginate_path: /page:num/
-<<<<<<< HEAD
 timezone: America/Chicago # http://en.wikipedia.org/wiki/List_of_tz_database_time_zones
 
-
-# Plugins
-=======
-timezone: # https://en.wikipedia.org/wiki/List_of_tz_database_time_zones
-
-
 # Plugins (previously gems:)
->>>>>>> 69edbfba
 plugins:
   - jekyll-paginate
   - jekyll-sitemap
@@ -329,19 +298,8 @@
 #     tag: /tags/:name/
 #     category: /categories/:name/
 
-<<<<<<< HEAD
-=======
-
-# HTML Compression
-# - https://jch.penibelst.de/
-compress_html:
-  clippings: all
-  ignore:
-    envs: development
-
 
 # Defaults
->>>>>>> 69edbfba
 defaults:
   # _posts
   - scope:
@@ -360,11 +318,4 @@
       type: pages
     values:
       layout: single
-      author_profile: true
-
-# HTML Compression
-# - http://jch.penibelst.de/
-compress_html:
-  clippings: all
-  ignore:
-    envs: development+      author_profile: true