# Welcome to Jekyll!
#
# This config file is meant for settings that affect your entire site, values
# which you are expected to set up once and rarely need to edit after that.
# For technical reasons, this file is *NOT* reloaded automatically when you use
# `jekyll serve`. If you change this file, please restart the server process.

# Theme Settings
#
# Review documentation to determine if you should use `theme` or `remote_theme`
# https://mmistakes.github.io/minimal-mistakes/docs/quick-start-guide/#installing-the-theme

# theme                  : "minimal-mistakes-jekyll"
# remote_theme           : "mmistakes/minimal-mistakes"
minimal_mistakes_skin    : "default" # "air", "aqua", "contrast", "dark", "dirt", "neon", "mint", "plum", "sunrise"

# Site Settings
locale                   : "en_US"
title                    : "Higher Order Functions"
title_separator          : "-"
name                     : "Tristan Mahr"
description              : "Blog and research notebook by an R programming enthusiast"
url                      : "https://tjmahr.github.io" # the base hostname & protocol for your site e.g. "https://mmistakes.github.io"
subtitle                 : # site tagline that appears below site title in masthead
baseurl                  : # the subpath of your site, e.g. "/blog"
repository               : tjmahr/tjmahr.github.io
teaser                   : # path of fallback teaser image, e.g. "/assets/images/500x300.png"
logo                     : # path of logo image to display in the masthead, e.g. "/assets/images/88x88.png"
masthead_title           : # overrides the website title displayed in the masthead, use " " for no title
# breadcrumbs            : false # true, false (default)
words_per_minute         : 200
comments:
  provider               : # false (default), "disqus", "discourse", "facebook", "staticman", "staticman_v2", "utterances", "custom"
  disqus:
    shortname            : # https://help.disqus.com/customer/portal/articles/466208-what-s-a-shortname-
  discourse:
    server               : # https://meta.discourse.org/t/embedding-discourse-comments-via-javascript/31963 , e.g.: meta.discourse.org
  facebook:                # https://developers.facebook.com/docs/plugins/comments
    appid                :
    num_posts            : # 5 (default)
    colorscheme          : # "light" (default), "dark"
  utterances:
    theme                : # "github-light" (default), "github-dark"
    issue_term           : # "pathname" (default)
  staticman:
    branch               : # "master"
    endpoint             : # "https://{your Staticman v3 API}/v3/entry/github/"
reCaptcha:
  siteKey                :
  secret                 :
atom_feed:
  path                   : # blank (default) uses feed.xml
  hide                   : # true, false (default)
search                   : # true, false (default)
search_full_content      : # true, false (default)
search_provider          : # lunr (default), algolia, google
algolia:
  application_id         : # YOUR_APPLICATION_ID
  index_name             : # YOUR_INDEX_NAME
  search_only_api_key    : # YOUR_SEARCH_ONLY_API_KEY
  powered_by             : # true (default), false
google:
  search_engine_id       : # YOUR_SEARCH_ENGINE_ID
  instant_search         : # false (default), true
# SEO Related
google_site_verification :
bing_site_verification   :
yandex_site_verification :
naver_site_verification  :

# Social Sharing
twitter:
  username               : tjmahr
facebook:
  username               :
  app_id                 :
  publisher              :
og_image                 : # Open Graph/Twitter default site image
# For specifying social profiles
# - https://developers.google.com/structured-data/customize/social-profiles
social:
  type                   : # Person or Organization (defaults to Person)
  name                   : # If the user or organization name differs from the site's name
  links                  : # An array of links to social media profiles

# Analytics
analytics:
<<<<<<< HEAD
  provider               : "google" # false (default), "google", "google-universal", "custom"
=======
  provider               : false # false (default), "google", "google-universal", "google-gtag", "custom"
>>>>>>> 30ae2357
  google:
    tracking_id          : "UA-4913857-12"
    anonymize_ip         : # true, false (default)

# Site Author
author:
  name             : "Tristan Mahr"
  avatar           : "/assets/images/bio-photo.jpg"
  bio              : "Language and data scientist"
  location         : "Madison, WI"
  email            : "tjmahrweb@gmail.com"
  uri              :
  bitbucket        :
  codepen          :
  dribbble         :
  flickr           :
  facebook         :
  foursquare       :
  github           : tjmahr
  google_plus      :
  keybase          :
  instagram        :
  lastfm           :
  linkedin         :
  pinterest        :
  soundcloud       :
  stackoverflow    : 1084259/tj-mahr # http://stackoverflow.com/users/123456/username
  steam            :
  tumblr           :
  twitter          : tjmahr
  vine             :
  weibo            :
  xing             :
  youtube          :
  links:
<<<<<<< HEAD
    - label: "R Bloggers"
      icon: "fab fa-r-project"
      url: "https://www.r-bloggers.com/"
#     - label: "Twitter"
#       icon: "fab fa-fw fa-twitter-square"
#       # url: "https://twitter.com/"
#     - label: "Facebook"
#       icon: "fab fa-fw fa-facebook-square"
#       # url: "https://facebook.com/"
#     - label: "GitHub"
#       icon: "fab fa-fw fa-github"
#       # url: "https://github.com/"
#     - label: "Instagram"
#       icon: "fab fa-fw fa-instagram"
#       # url: "https://instagram.com/"

head_scripts:
  - https://cdn.mathjax.org/mathjax/latest/MathJax.js?config=TeX-AMS-MML_HTMLorMML

=======
    - label: "Email"
      icon: "fas fa-fw fa-envelope-square"
      # url: "mailto:your.name@email.com"
    - label: "Website"
      icon: "fas fa-fw fa-link"
      # url: "https://your-website.com"
    - label: "Twitter"
      icon: "fab fa-fw fa-twitter-square"
      # url: "https://twitter.com/"
    - label: "Facebook"
      icon: "fab fa-fw fa-facebook-square"
      # url: "https://facebook.com/"
    - label: "GitHub"
      icon: "fab fa-fw fa-github"
      # url: "https://github.com/"
    - label: "Instagram"
      icon: "fab fa-fw fa-instagram"
      # url: "https://instagram.com/"
>>>>>>> 30ae2357

# Site Footer
footer:
  links:
    - label: "Twitter"
      icon: "fab fa-fw fa-twitter-square"
      url: "https://twitter.com/tjmahr"
    - label: "GitHub"
      icon: "fab fa-fw fa-github"
      url: "https://github.com/tjmahr"
       # url:
#     - label: "GitLab"
#       icon: "fab fa-fw fa-gitlab"
#       # url:
#     - label: "Bitbucket"
#       icon: "fab fa-fw fa-bitbucket"
#       # url:
#     - label: "Instagram"
#       icon: "fab fa-fw fa-instagram"
#       # url:

# Reading Files
include:
  - .htaccess
  - _pages
exclude:
  - "*.sublime-project"
  - "*.sublime-workspace"
  - vendor
  - .asset-cache
  - .bundle
  - .jekyll-assets-cache
  - .sass-cache
  - assets/js/plugins
  - assets/js/_main.js
  - assets/js/vendor
  - Capfile
  - CHANGELOG
  - config
  - Gemfile
  - Gruntfile.js
  - gulpfile.js
  - LICENSE
  - log
  - node_modules
  - package.json
  - package-lock.json
  - Rakefile
  - README
  - tmp
  - tjmahr.github.io.Rproj
  - .Rproj.user
  - "_R/*"
  - notes.md
  - minimal-mistakes-jekyll.gemspec
  - serve.sh
  - /docs # ignore Minimal Mistakes /docs
  - screenshot.png
  - screenshot-layouts.png
  - /test # ignore Minimal Mistakes /test
keep_files:
  - .git
  - .svn
encoding: "utf-8"
markdown_ext: "markdown,mkdown,mkdn,mkd,md"


# Conversion
markdown: kramdown
highlighter: rouge
lsi: false
excerpt_separator: "\n\n"
incremental: false


# Markdown Processing
kramdown:
  input: GFM
  hard_wrap: false
  auto_ids: true
  footnote_nr: 1
  entity_output: as_char
  toc_levels: 1..6
  smart_quotes: lsquo,rsquo,ldquo,rdquo
  enable_coderay: false


# Sass/SCSS
sass:
  sass_dir: _sass
  style: compressed # https://sass-lang.com/documentation/file.SASS_REFERENCE.html#output_style


# Outputting
permalink: /:categories/:title/
paginate: 10 # amount of posts to show
paginate_path: /page:num/
timezone: America/Chicago # http://en.wikipedia.org/wiki/List_of_tz_database_time_zones

# Plugins (previously gems:)
plugins:
  - jekyll-paginate
  - jekyll-sitemap
  - jekyll-gist
  - jekyll-feed
  - jekyll-include-cache

# mimic GitHub Pages with --safe
whitelist:
  - jekyll-paginate
  - jekyll-sitemap
  - jekyll-gist
  - jekyll-feed
  - jekyll-include-cache


# Archives
#  Type
#  - GitHub Pages compatible archive pages built with Liquid ~> type: liquid (default)
#  - Jekyll Archives plugin archive pages ~> type: jekyll-archives
#  Path (examples)
#  - Archive page should exist at path when using Liquid method or you can
#    expect broken links (especially with breadcrumbs enabled)
#  - <base_path>/tags/my-awesome-tag/index.html ~> path: /tags/
#  - <base_path>/categories/my-awesome-category/index.html ~> path: /categories/
#  - <base_path>/my-awesome-category/index.html ~> path: /
category_archive:
  type: liquid
  path: /categories/
tag_archive:
  type: liquid
  path: /tags/
# https://github.com/jekyll/jekyll-archives
# jekyll-archives:
#   enabled:
#     - tags
#    - categories
#   layouts:
#     tag: archive-taxonomy
#    category: archive-taxonomy
#   permalinks:
#     tag: /tags/:name/
#     category: /categories/:name/


# Defaults
defaults:
  # _posts
  - scope:
      path: ""
      type: posts
    values:
      layout: single
      author_profile: true
      read_time: false
      comments: true
      share: false
      related: false
  # _pages
  - scope:
      path: ""
      type: pages
    values:
      layout: single
      author_profile: true<|MERGE_RESOLUTION|>--- conflicted
+++ resolved
@@ -85,11 +85,7 @@
 
 # Analytics
 analytics:
-<<<<<<< HEAD
   provider               : "google" # false (default), "google", "google-universal", "custom"
-=======
-  provider               : false # false (default), "google", "google-universal", "google-gtag", "custom"
->>>>>>> 30ae2357
   google:
     tracking_id          : "UA-4913857-12"
     anonymize_ip         : # true, false (default)
@@ -125,7 +121,6 @@
   xing             :
   youtube          :
   links:
-<<<<<<< HEAD
     - label: "R Bloggers"
       icon: "fab fa-r-project"
       url: "https://www.r-bloggers.com/"
@@ -144,27 +139,6 @@
 
 head_scripts:
   - https://cdn.mathjax.org/mathjax/latest/MathJax.js?config=TeX-AMS-MML_HTMLorMML
-
-=======
-    - label: "Email"
-      icon: "fas fa-fw fa-envelope-square"
-      # url: "mailto:your.name@email.com"
-    - label: "Website"
-      icon: "fas fa-fw fa-link"
-      # url: "https://your-website.com"
-    - label: "Twitter"
-      icon: "fab fa-fw fa-twitter-square"
-      # url: "https://twitter.com/"
-    - label: "Facebook"
-      icon: "fab fa-fw fa-facebook-square"
-      # url: "https://facebook.com/"
-    - label: "GitHub"
-      icon: "fab fa-fw fa-github"
-      # url: "https://github.com/"
-    - label: "Instagram"
-      icon: "fab fa-fw fa-instagram"
-      # url: "https://instagram.com/"
->>>>>>> 30ae2357
 
 # Site Footer
 footer:
@@ -218,6 +192,7 @@
   - tjmahr.github.io.Rproj
   - .Rproj.user
   - "_R/*"
+  - "_targets/*"
   - notes.md
   - minimal-mistakes-jekyll.gemspec
   - serve.sh
