--- conflicted
+++ resolved
@@ -1,7 +1,6 @@
-<<<<<<< HEAD
 <script src="{{ '/assets/js/main.min.js' | absolute_url }}"></script>
 <script src='https://cdn.mathjax.org/mathjax/latest/MathJax.js?config=TeX-AMS-MML_HTMLorMML'></script>
-=======
+
 {% if site.footer_scripts %}
   {% for script in site.footer_scripts %}
     {% if script contains "://" %}
@@ -27,7 +26,6 @@
       {% include_cached search/algolia-search-scripts.html %}
   {%- endcase -%}
 {% endif %}
->>>>>>> 69edbfba
 
 {% include analytics.html %}
 {% include /comments-providers/scripts.html %}
