source "https://rubygems.org"

<<<<<<< HEAD
gem "jekyll", :github => "jekyll/jekyll"
gem "jekyll-sitemap"
gem "jekyll-gist"
gem "octopress"
gem "wdm", '~> 0.1.0' if Gem.win_platform?
=======
# Hello! This is where you manage which Jekyll version is used to run.
# When you want to use a different version, change it below, save the
# file and run `bundle install`. Run Jekyll with `bundle exec`, like so:
#
#     bundle exec jekyll serve
#
# This will help ensure the proper Jekyll version is running.
# Happy Jekylling!

gem "github-pages", group: :jekyll_plugins

# If you want to use Jekyll native, uncomment the line below.
# To upgrade, run `bundle update`.

# gem "jekyll"

gem "wdm", "~> 0.1.0" if Gem.win_platform?

# If you have any plugins, put them here!
group :jekyll_plugins do
  # gem "jekyll-archives"
end
>>>>>>> e3bdd102
<|MERGE_RESOLUTION|>--- conflicted
+++ resolved
@@ -1,12 +1,5 @@
 source "https://rubygems.org"
 
-<<<<<<< HEAD
-gem "jekyll", :github => "jekyll/jekyll"
-gem "jekyll-sitemap"
-gem "jekyll-gist"
-gem "octopress"
-gem "wdm", '~> 0.1.0' if Gem.win_platform?
-=======
 # Hello! This is where you manage which Jekyll version is used to run.
 # When you want to use a different version, change it below, save the
 # file and run `bundle install`. Run Jekyll with `bundle exec`, like so:
@@ -28,5 +21,4 @@
 # If you have any plugins, put them here!
 group :jekyll_plugins do
   # gem "jekyll-archives"
-end
->>>>>>> e3bdd102
+end