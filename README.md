--- conflicted
+++ resolved
@@ -1,6 +1,16 @@
 # [Minimal Mistakes Jekyll Theme](https://mmistakes.github.io/minimal-mistakes/)
 
 [![GitHub release](https://img.shields.io/github/release/mmistakes/minimal-mistakes.svg)](https://github.com/mmistakes/minimal-mistakes/releases) [![GitHub license](https://img.shields.io/badge/license-MIT-lightgrey.svg)](https://raw.githubusercontent.com/mmistakes/minimal-mistakes/master/LICENSE)
+
+## Notes to self
+
+* [Jekyll on windows guide](http://jekyll-windows.juthilo.com/)
+* [Dealing with the liquid exception](https://gist.github.com/fnichol/867550)
+* `bundle exec jekyll serve`
+* `bundle exec jekyll serve --drafts`
+* Github style code fences don't work
+
+***
 
 Minimal Mistakes is a flexible two-column Jekyll theme. Perfect for hosting your personal site, blog, or portfolio on GitHub or self-hosting on your own server. As the name implies --- styling is purposely minimalistic to be enhanced and customized by you :smile:.
 
@@ -15,17 +25,6 @@
 
 ![layout examples](images/mm-layout-examples.png)
 
-<<<<<<< HEAD
-To learn how to install and use this theme check out the [Setup Guide](http://mmistakes.github.io/minimal-mistakes/theme-setup/) for more information.
-
-
-## Notes to self
-
-* [Jekyll on windows guide](http://jekyll-windows.juthilo.com/)
-* [Dealing with the liquid exception](https://gist.github.com/fnichol/867550)
-* `bundle exec jekyll serve`
-* Github style code fences don't work
-=======
 ## [Installation and Setup](https://mmistakes.github.io/minimal-mistakes/docs/quick-start-guide/) / [Preview the Theme](https://mmistakes.github.io/minimal-mistakes/)
 
 ### Notable Features
@@ -129,5 +128,4 @@
 AUTHORS OR COPYRIGHT HOLDERS BE LIABLE FOR ANY CLAIM, DAMAGES OR OTHER
 LIABILITY, WHETHER IN AN ACTION OF CONTRACT, TORT OR OTHERWISE, ARISING FROM,
 OUT OF OR IN CONNECTION WITH THE SOFTWARE OR THE USE OR OTHER DEALINGS IN THE
-SOFTWARE.
->>>>>>> e3bdd102
+SOFTWARE.